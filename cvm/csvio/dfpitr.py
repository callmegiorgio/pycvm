from __future__ import annotations
import collections
import contextlib
import datetime
import decimal
import functools
import os
import typing
import zipfile
import zlib
from dataclasses             import dataclass
from cvm                     import datatypes
from cvm.csvio.member        import MemberNameList
from cvm.csvio.row           import CSVRow
<<<<<<< HEAD
from cvm.datatypes.currency  import CurrencySize
=======
from cvm.csvio.batch         import CSVBatch
from cvm.csvio.document      import RegularDocumentHeadReader, RegularDocumentBodyReader, UnexpectedBatch
from cvm.datatypes.currency  import Currency, CurrencySize
>>>>>>> 4feaeb4f
from cvm.datatypes.tax_id    import CNPJ
from cvm.datatypes.statement import GroupedStatementCollection, StatementType, Statement, DFCMethod, FiscalYearOrder, BPx, DRxDVA, DFC, DMPL
from cvm.datatypes.document  import DFPITR
from cvm.exceptions          import ZipMemberError, NotImplementedException, InvalidValueError, BadDocument
from cvm.utils               import date_from_string, open_zip_member_on_stack

__all__ = [
    'dfpitr_reader',
    'DFPITRFile'
]

@dataclass
class _StatementFileNames:
    bpa: str = ''
    bpp: str = ''
    dfc_md: str = ''
    dfc_mi: str = ''
    dmpl: str = ''
    dra: str = ''
    dre: str = ''
    dva: str = ''

    def __setattr__(self, __name: str, __value: typing.Any) -> None:
        print('_StatementFileNames.__setattr__(): name ==', __name, '- value ==', __value)
        super().__setattr__(__name, __value)

class DFPITRMemberNameList(MemberNameList):
    head: str
    con: _StatementFileNames
    ind: _StatementFileNames

    @classmethod
    def attribute_mapping(cls) -> typing.Dict[str, str]:
        return {
            '':            'head',
            '_BPA_con':    'con.bpa',
            '_BPA_ind':    'ind.bpa',
            '_BPP_con':    'con.bpp',
            '_BPP_ind':    'ind.bpp',
            '_DFC_MD_con': 'con.dfc_md',
            '_DFC_MD_ind': 'ind.dfc_md',
            '_DFC_MI_con': 'con.dfc_mi',
            '_DFC_MI_ind': 'ind.dfc_mi',
            '_DMPL_con':   'con.dmpl',
            '_DMPL_ind':   'ind.dmpl',
            '_DRA_con':    'con.dra',
            '_DRA_ind':    'ind.dra',
            '_DRE_con':    'con.dre',
            '_DRE_ind':    'ind.dre',
            '_DVA_con':    'con.dva',
            '_DVA_ind':    'ind.dva',
        }

    def __init__(self, namelist: typing.Iterable[str]):
        self.con = _StatementFileNames()
        self.ind = _StatementFileNames()

        super().__init__(namelist)

    def __setattr__(self, name: str, value: typing.Any) -> None:
        """Reimplements `__setattr__()` to handle sub-attributes (e.g. name == "con.bpa")."""

        try:
            # Try getting a sub-attribute
            attr_name, subattr_name = name.split('.')
        except ValueError:
            # Got only attribute (self.head, self.con, or self.ind)
            super().__setattr__(name, value)
        else:
            first_attr = getattr(self, attr_name)
            setattr(first_attr, subattr_name, value)

    __slots__ = (
        'head',
        'con',
        'ind'
    )

def _make_row_batch_id(cnpj: CNPJ, reference_date: datetime.date, version: int) -> int:
    """Calculates the row batch id of a DFP file based on the value of repeated fields.
    
    A CSV file of a DFP file has at least three fields:
    1. CNPJ;
    2. Reference date;
    3. Version.

    These fields are repeated for rows of a same DFP document.
    
    Unlike with FCA files, which have a field `ID_Documento`, DFP statement
    files don't have such a field. So, what we do is to calculate a hash id
    from the three repeated fields and use it as a row batch id.
    """

    hash_str = cnpj.to_string(use_separator=False) + str(reference_date) + str(version)

    return zlib.crc32(hash_str.encode('utf-8'))

class StatementReader(RegularDocumentBodyReader):
    @staticmethod
    @functools.lru_cache
    def fiscal_year_orders() -> typing.Dict[str, FiscalYearOrder]:
        return {
            'ÚLTIMO':    FiscalYearOrder.LAST,
            'PENÚLTIMO': FiscalYearOrder.SECOND_TO_LAST,
        }

    @staticmethod
    @functools.lru_cache
    def currencies() -> typing.Dict[str, str]:
        return {
            'REAL': 'BRL'
        }

    @staticmethod
    @functools.lru_cache
    def currency_sizes() -> typing.Dict[str, CurrencySize]:
        return {
            'UNIDADE': CurrencySize.UNIT,
            'MIL':     CurrencySize.THOUSAND,
        }

    @classmethod
    def make_fiscal_year_order(cls, value: str) -> FiscalYearOrder:
        return cls.fiscal_year_orders()[value]

    @classmethod
    def make_currency(cls, value: str) -> str:
        return cls.currencies()[value]

    @classmethod
    def make_currency_size(cls, value: str) -> CurrencySize:
        return cls.currency_sizes()[value]

    def batch_id(self, row: CSVRow) -> int:
        cnpj           = row.required('CNPJ_CIA', CNPJ.from_zfilled_with_separators)
        reference_date = row.required('DT_REFER', date_from_string)
        version        = row.required('VERSAO',   int)

        return _make_row_batch_id(cnpj, reference_date, version)

    def read(self, expected_batch_id: int):
        batch = self.read_expected_batch(expected_batch_id)
        stmts = self.read_statements(batch)

        return stmts

    def read_account(self, row: CSVRow) -> datatypes.Account:
        return datatypes.Account(
            code      = row.required('CD_CONTA',      str),
            name      = row.optional('DS_CONTA',      str),
            quantity  = row.required('VL_CONTA',      decimal.Decimal),
            is_fixed  = row.required('ST_CONTA_FIXA', str) == 'S'
        )

    def read_accounts(self, rows: typing.List[CSVRow]) -> typing.List[datatypes.Account]:
        return [self.read_account(row) for row in rows]

    def read_statements(self, batch: CSVBatch) -> typing.List[typing.Any]:
        grouped_rows = collections.defaultdict(list)

        for row in batch:
            key = self.read_group_key(row)
            grouped_rows[key].append(row)

        statements = []

        for key, rows in grouped_rows.items():
            statement = self.create_statement(rows)
            statements.append(statement)

        return statements

    def read_group_key(self, row: CSVRow) -> str:
        key = ''

        for fieldname in self.group_key_fields():
            key += row.required(fieldname, str)

        return key

    def group_key_fields(self) -> typing.Sequence[str]:
        raise NotImplementedException(self.__class__, 'group_key_fields')

    def create_statement(self, rows: typing.List[CSVRow]) -> Statement:
        raise NotImplementedException(self.__class__, 'create_statement')

class BPxReader(StatementReader):
    def group_key_fields(self) -> typing.Sequence[str]:
        return ('ORDEM_EXERC', 'DT_FIM_EXERC')

    def create_statement(self, rows: typing.List[CSVRow]) -> BPx:
        first_row = rows[0]

        return BPx(
            fiscal_year_order = first_row.required('ORDEM_EXERC',  self.make_fiscal_year_order),
            currency          = first_row.required('MOEDA',        self.make_currency),
            currency_size     = first_row.required('ESCALA_MOEDA', self.make_currency_size),
            period_end_date   = first_row.required('DT_FIM_EXERC', date_from_string),
            accounts          = self.read_accounts(rows)
        )

class DRxDVAReader(StatementReader):
    def group_key_fields(self) -> typing.Sequence[str]:
        return ('ORDEM_EXERC', 'DT_INI_EXERC', 'DT_FIM_EXERC')

    def create_statement(self, rows: typing.List[CSVRow]) -> DRxDVA:
        first_row = rows[0]

        return DRxDVA(
            fiscal_year_order = first_row.required('ORDEM_EXERC',  self.make_fiscal_year_order),
            currency          = first_row.required('MOEDA',        self.make_currency),
            currency_size     = first_row.required('ESCALA_MOEDA', self.make_currency_size),
            period_start_date = first_row.required('DT_INI_EXERC', date_from_string),
            period_end_date   = first_row.required('DT_FIM_EXERC', date_from_string),
            accounts          = self.read_accounts(rows)
        )

class DFCReader(StatementReader):
    def group_key_fields(self) -> typing.Sequence[str]:
        return ('ORDEM_EXERC', 'DT_INI_EXERC', 'DT_FIM_EXERC')

    def create_statement(self, rows: typing.List[CSVRow]) -> DFC:
        first_row = rows[0]

        statement_name = first_row.required('GRUPO_DFP', str)

        try:
            # 'Demonstração de Fluxo de Caixa (Método Direto)' or
            # 'Demonstração de Fluxo de Caixa (Método Indireto)'
            dfc_method_name = statement_name.split('(')[1].rstrip(')')
        except IndexError:
            raise InvalidValueError(f"unexpected value '{statement_name}' at field 'GRUPO_DFP'") from None

        if   dfc_method_name == 'Método Direto':   dfc_method = DFCMethod.DIRECT
        elif dfc_method_name == 'Método Indireto': dfc_method = DFCMethod.INDIRECT
        else:
            raise InvalidValueError(f"unknown DFC method '{dfc_method_name}' at field 'GRUPO_DFP'")

        return DFC(
            fiscal_year_order = first_row.required('ORDEM_EXERC',  self.make_fiscal_year_order),
            currency          = first_row.required('MOEDA',        self.make_currency),
            currency_size     = first_row.required('ESCALA_MOEDA', self.make_currency_size),
            method            = dfc_method,
            period_start_date = first_row.required('DT_INI_EXERC', date_from_string),
            period_end_date   = first_row.required('DT_FIM_EXERC', date_from_string),
            accounts          = self.read_accounts(rows)
        )

class DMPLReader(StatementReader):
    # I know, I know, this is ugly as fuck, but uglier than this
    # is extracting incorrect data due to CVM's mis-generation of
    # DFP/ITR files. See issue #9.
    should_fix_quantities = False

    def group_key_fields(self) -> typing.Sequence[str]:
        return ('ORDEM_EXERC', 'DT_INI_EXERC', 'DT_FIM_EXERC')

    def create_dmpl_account(self, code: str, name: str, is_fixed: bool, quantities: typing.Dict[str, int]) -> datatypes.DMPLAccount:
        # TODO
        # The below reading of attributes from `quantities`
        # raises `KeyError` if a required column is missing.
        # Should we re-raise it as another exception defined
        # by this library?
        return datatypes.DMPLAccount(
            code                                = code,
            name                                = name,
            is_fixed                            = is_fixed,
            share_capital                       = quantities['Capital Social Integralizado'],
            capital_reserve_and_treasury_shares = quantities['Reservas de Capital, Opções Outorgadas e Ações em Tesouraria'],
            profit_reserves                     = quantities['Reservas de Lucro'],
            unappropriated_retained_earnings    = quantities['Lucros ou Prejuízos Acumulados'],
            other_comprehensive_income          = quantities['Outros Resultados Abrangentes'],
            controlling_interest                = quantities['Patrimônio Líquido'],
            non_controlling_interest            = quantities.get('Participação dos Não Controladores', None),
            consolidated_equity                 = quantities.get('Patrimônio Líquido Consolidado', None)
        )

    @staticmethod
    def fix_quantities(quantities: typing.Dict[str, int]) -> typing.Dict[str, int]:
        # Bugfix for issue #9.

        fixed_quantities = {}
        prev_column = ''

        for i, (column, quantity) in enumerate(quantities.items()):
            if i < 3:
                # Capital Social Integralizado
                # Reservas de Capital, Opções Outorgadas e Ações em Tesouraria
                # Reservas de Lucro
                fixed_quantities[column] = quantity

            elif i == 3:
                fixed_quantities['Ajustes de Avaliação Patrimonial'] = quantity

            else:
                fixed_quantities[prev_column] = quantity

            prev_column = column

        return fixed_quantities

    def create_statement(self, rows: typing.List[CSVRow]) -> DMPL:
        first_row = rows[0]

        last_account  = None
        quantities    = {}
        dmpl_accounts = []

        for row in rows:
            column  = row.required('COLUNA_DF', str, allow_empty_string=True)
            account = self.read_account(row)
            
            if last_account is not None and account.name != last_account.name:
                if self.should_fix_quantities:
                    quantities = self.fix_quantities(quantities)

                dmpl_account = self.create_dmpl_account(
                    code       = last_account.code,
                    name       = last_account.name,
                    is_fixed   = last_account.is_fixed,
                    quantities = quantities
                )

                dmpl_accounts.append(dmpl_account)
                quantities.clear()

            quantities[column] = account.quantity
            last_account = account

        if last_account is not None:
            if self.should_fix_quantities:
                quantities = self.fix_quantities(quantities)

            dmpl_account = self.create_dmpl_account(
                code       = last_account.code,
                name       = last_account.name,
                is_fixed   = last_account.is_fixed,
                quantities = quantities
            )

            dmpl_accounts.append(dmpl_account)

        return DMPL(
            fiscal_year_order = first_row.required('ORDEM_EXERC',  self.make_fiscal_year_order),
            currency          = first_row.required('MOEDA',        self.make_currency),
            currency_size     = first_row.required('ESCALA_MOEDA', self.make_currency_size),
            period_start_date = first_row.required('DT_INI_EXERC', date_from_string),
            period_end_date   = first_row.required('DT_FIM_EXERC', date_from_string),
            accounts          = dmpl_accounts
        )

def _make_readers(stack: contextlib.ExitStack,
                  archive: zipfile.ZipFile,
                  filenames: _StatementFileNames
) -> typing.List[typing.Tuple[StatementType, StatementReader]]:

    return [
        (StatementType.BPA,  BPxReader   (open_zip_member_on_stack(stack, archive, filenames.bpa))),
        (StatementType.BPP,  BPxReader   (open_zip_member_on_stack(stack, archive, filenames.bpp))),
        (StatementType.DRE,  DRxDVAReader(open_zip_member_on_stack(stack, archive, filenames.dre))),
        (StatementType.DRA,  DRxDVAReader(open_zip_member_on_stack(stack, archive, filenames.dra))),
        (StatementType.DFC,  DFCReader   (open_zip_member_on_stack(stack, archive, filenames.dfc_md))),
        (StatementType.DFC,  DFCReader   (open_zip_member_on_stack(stack, archive, filenames.dfc_mi))),
        (StatementType.DMPL, DMPLReader  (open_zip_member_on_stack(stack, archive, filenames.dmpl))),
        (StatementType.DVA,  DRxDVAReader(open_zip_member_on_stack(stack, archive, filenames.dva)))
    ]

def _read_all_statements(batch_id: int, readers: typing.List[typing.Tuple[StatementType, StatementReader]]) -> typing.Dict[StatementType, Statement]:
    all_statements = collections.defaultdict(dict)

    for stmt_type, stmt_reader in readers:
        try:
            statements = stmt_reader.read(batch_id)
        except (UnexpectedBatch, StopIteration):
            continue

        all_statements[stmt_type] = statements
    
    return all_statements

def _reader(archive: zipfile.ZipFile,
            namelist: DFPITRMemberNameList,
            consolidated: bool,
            individual: bool
) -> typing.Generator[DFPITR, None, None]:
    ################################################################################
    # The implementation below tries to read all the CSV files contained in the DFP
    # ZIP file simultaneously, taking advantage of the fact that data in these files
    # are structured according to the "main file." For example, the DFP of year 2020
    # (found in http://dados.cvm.gov.br/dados/CIA_ABERTA/DOC/DFP/DADOS/dfp_cia_aberta_2020.zip)
    # has the following files:
    # - dfp_cia_aberta_2020.csv
    # - dfp_cia_aberta_BPA_con_2020.csv
    # - dfp_cia_aberta_BPA_ind_2020.csv
    # - dfp_cia_aberta_BPP_con_2020.csv
    # - dfp_cia_aberta_BPP_ind_2020.csv
    # - dfp_cia_aberta_DFC_MD_con_2020.csv
    # - dfp_cia_aberta_DFC_MD_ind_2020.csv
    # - dfp_cia_aberta_DFC_MI_con_2020.csv
    # - dfp_cia_aberta_DFC_MI_ind_2020.csv
    # - dfp_cia_aberta_DMPL_con_2020.csv
    # - dfp_cia_aberta_DMPL_ind_2020.csv
    # - dfp_cia_aberta_DRA_con_2020.csv
    # - dfp_cia_aberta_DRA_ind_2020.csv
    # - dfp_cia_aberta_DRE_con_2020.csv
    # - dfp_cia_aberta_DRE_ind_2020.csv
    # - dfp_cia_aberta_DVA_con_2020.csv
    # - dfp_cia_aberta_DVA_ind_2020.csv
    #
    # The first CSV in the above list is what I call the "head file." All other CSV
    # files are "statement files." Data in statement files are structured according
    # to the rows in the head file.
    # 
    # Every row in the head file results in a corresponding `DFPITR` document, which
    # will be yielded by this generator along with any statements the document has.
    #
    # All these files are read simultaneously. Why not open all CSV files, extract
    # their data, and *then* process everything? Well, every extracted ZIP file is
    # ~200 MB. It doesn't sound like a good idea to me to store 200 MB on the RAM
    # in one go, only to then raise an exception in the middle of the parsing, in
    # which case ~100 MB would have gone to waste.
    #
    # Reading files simultaneously, as we're doing, is the fastest and cheapest way,
    # but it also makes code a bit harder to read.
    ################################################################################
    
    # Argh, too many files...
    # https://stackoverflow.com/questions/4617034/how-can-i-open-multiple-files-using-with-open-in-python
    with contextlib.ExitStack() as stack:
        head_reader = RegularDocumentHeadReader(open_zip_member_on_stack(stack, archive, namelist.head))

        if individual:
            ind_readers = _make_readers(stack, archive, namelist.ind)
        else:
            ind_readers = {}

        if consolidated:
            con_readers = _make_readers(stack, archive, namelist.con)
        else:
            con_readers = {}

        while True:
            try:
                head = head_reader.read()
            except StopIteration:
                break

            head_batch_id = _make_row_batch_id(head.cnpj, head.reference_date, head.version)

            # See issue #9.
            DMPLReader.should_fix_quantities = (head.reference_date.year >= 2020)

            ind_statements = _read_all_statements(head_batch_id, ind_readers)
            con_statements = _read_all_statements(head_batch_id, con_readers)

            try:
                if len(ind_statements) > 0:
                    # If at least one statement was read, all others must have been too.
                    if head.type == datatypes.DocumentType.DFP:
                        individual = GroupedStatementCollection.from_dfp_statements(datatypes.BalanceType.INDIVIDUAL, ind_statements)
                    else:
                        individual = GroupedStatementCollection.from_itr_statements(datatypes.BalanceType.INDIVIDUAL, ind_statements)
                else:
                    # No statement was read. That means we have processed either:
                    # 1) An old version document that has no statements; or
                    # 2) A document that has only consolidated statements.
                    individual = None

            except KeyError as exc:
                print('Skipping individual balances of ', head.type.name, ' document #', head.id, " ('", head.company_name, "' version ", head.version, '): ', exc, sep='')
                individual = None

            try:
                if len(con_statements) > 0:
                    if head.type == datatypes.DocumentType.DFP:
                        consolidated = GroupedStatementCollection.from_dfp_statements(datatypes.BalanceType.CONSOLIDATED, con_statements)
                    else:
                        consolidated = GroupedStatementCollection.from_itr_statements(datatypes.BalanceType.CONSOLIDATED, con_statements)
                else:
                    # No statement was read. That means we have processed either:
                    # 1) An old version document that has no statements; or
                    # 2) A document that has only individual statements.
                    consolidated = None

            except KeyError as exc:
                print('Skipping consolidated balances of ', head.type.name, ' document #', head.id, " ('", head.company_name, "' version ", head.version, '): ', exc, sep='')
                consolidated = None

            yield DFPITR(
                cnpj           = head.cnpj,
                reference_date = head.reference_date,
                version        = head.version,
                company_name   = head.company_name,
                cvm_code       = head.cvm_code,
                type           = head.type,
                id             = head.id,
                receipt_date   = head.receipt_date,
                url            = head.url,
                individual     = individual,
                consolidated   = consolidated
            )

def dfpitr_reader(archive: zipfile.ZipFile, consolidated: bool, individual: bool) -> typing.Generator[DFPITR, None, None]:
    namelist = DFPITRMemberNameList(iter(archive.namelist()))

    return _reader(archive, namelist, consolidated, individual)

class DFPITRFile(zipfile.ZipFile):
    """Class for reading `DFPITR` objects from a DFP/ITR file."""

    def __init__(self,
                 file: typing.Union[os.PathLike, typing.IO[bytes]],
                 consolidated: bool = True,
                 individual: bool = True
    ) -> None:
        """Opens the DFP/ITR file in read mode."""

        super().__init__(file, mode='r')

        self._reader = dfpitr_reader(archive=self, consolidated=consolidated, individual=individual)

    def __iter__(self) -> DFPITRFile:
        return self

    def __next__(self) -> DFPITR:
        return next(self._reader)<|MERGE_RESOLUTION|>--- conflicted
+++ resolved
@@ -12,17 +12,13 @@
 from cvm                     import datatypes
 from cvm.csvio.member        import MemberNameList
 from cvm.csvio.row           import CSVRow
-<<<<<<< HEAD
-from cvm.datatypes.currency  import CurrencySize
-=======
 from cvm.csvio.batch         import CSVBatch
 from cvm.csvio.document      import RegularDocumentHeadReader, RegularDocumentBodyReader, UnexpectedBatch
-from cvm.datatypes.currency  import Currency, CurrencySize
->>>>>>> 4feaeb4f
+from cvm.datatypes.currency  import CurrencySize
 from cvm.datatypes.tax_id    import CNPJ
 from cvm.datatypes.statement import GroupedStatementCollection, StatementType, Statement, DFCMethod, FiscalYearOrder, BPx, DRxDVA, DFC, DMPL
 from cvm.datatypes.document  import DFPITR
-from cvm.exceptions          import ZipMemberError, NotImplementedException, InvalidValueError, BadDocument
+from cvm.exceptions          import NotImplementedException, InvalidValueError
 from cvm.utils               import date_from_string, open_zip_member_on_stack
 
 __all__ = [
