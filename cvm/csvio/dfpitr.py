from __future__ import annotations
import collections
import contextlib
import datetime
import decimal
import enum
import io
import os
import typing
import zipfile
import zlib
from cvm import datatypes
from cvm.csvio.batch import CSVBatch
from cvm.csvio.document      import RegularDocumentHeadReader, RegularDocumentBodyReader, UnexpectedBatch
from cvm.csvio.row           import CSVRow
from cvm.datatypes.currency  import Currency, CurrencySize
from cvm.datatypes.tax_id    import CNPJ
from cvm.datatypes.statement import GroupedStatementCollection, StatementType, Statement, DFCMethod, FiscalYearOrder, BPx, DRxDVA, DFC, DMPL
from cvm.datatypes.document  import DFPITR
from cvm.exceptions          import ZipMemberError, NotImplementedException, InvalidValueError, BadDocument
from cvm.utils               import date_from_string

__all__ = [
<<<<<<< HEAD
    'BalanceFlag',
    'dfpitr_reader',
    'DFPITRFile'
=======
    'dfpitr_reader'
>>>>>>> 28f85043
]

class _StatementFileNames:
    bpa: str
    bpp: str
    dfc_md: str
    dfc_mi: str
    dmpl: str
    dra: str
    dre: str
    dva: str

class _MemberNameList:
    head: str
    con: _StatementFileNames
    ind: _StatementFileNames

    def __init__(self, namelist: typing.Iterable[str]):
        self.head = ''
        self.con  = _StatementFileNames()
        self.ind  = _StatementFileNames()

        # <file-name>   ::= <prefix> <middle-name> <suffix>
        # <prefix>      ::= ("dfp" | "itr") "_cia_aberta" ["_"]
        # <middle-name> ::= see below
        # <suffix>      ::= "_" <4-digit-year> ".csv"
        prefix_length = len('XXX_cia_aberta')
        suffix_length = len('_XXXX.csv')

        for name in namelist:
            try:
                middle_name = name[prefix_length:-suffix_length]
            except IndexError:
                raise ZipMemberError(name)

            if   middle_name == '':            self.head       = name
            elif middle_name == '_BPA_con':    self.con.bpa    = name
            elif middle_name == '_BPA_ind':    self.ind.bpa    = name
            elif middle_name == '_BPP_con':    self.con.bpp    = name
            elif middle_name == '_BPP_ind':    self.ind.bpp    = name
            elif middle_name == '_DFC_MD_con': self.con.dfc_md = name
            elif middle_name == '_DFC_MD_ind': self.ind.dfc_md = name
            elif middle_name == '_DFC_MI_con': self.con.dfc_mi = name
            elif middle_name == '_DFC_MI_ind': self.ind.dfc_mi = name
            elif middle_name == '_DMPL_con':   self.con.dmpl   = name
            elif middle_name == '_DMPL_ind':   self.ind.dmpl   = name
            elif middle_name == '_DRA_con':    self.con.dra    = name
            elif middle_name == '_DRA_ind':    self.ind.dra    = name
            elif middle_name == '_DRE_con':    self.con.dre    = name
            elif middle_name == '_DRE_ind':    self.ind.dre    = name
            elif middle_name == '_DVA_con':    self.con.dva    = name
            elif middle_name == '_DVA_ind':    self.ind.dva    = name
            else:
                raise ZipMemberError(name)

def _make_row_batch_id(cnpj: CNPJ, reference_date: datetime.date, version: int) -> int:
    """Calculates the row batch id of a DFP file based on the value of repeated fields.
    
    A CSV file of a DFP file has at least three fields:
    1. CNPJ;
    2. Reference date;
    3. Version.

    These fields are repeated for rows of a same DFP document.
    
    Unlike with FCA files, which have a field `ID_Documento`, DFP statement
    files don't have such a field. So, what we do is to calculate a hash id
    from the three repeated fields and use it as a row batch id.
    """

    hash_str = cnpj.to_string(use_separator=False) + str(reference_date) + str(version)

    return zlib.crc32(hash_str.encode('utf-8'))

class StatementReader(RegularDocumentBodyReader):
    def batch_id(self, row: CSVRow) -> int:
        cnpj           = row.required('CNPJ_CIA', CNPJ.from_zfilled_with_separators)
        reference_date = row.required('DT_REFER', date_from_string)
        version        = row.required('VERSAO',   int)

        return _make_row_batch_id(cnpj, reference_date, version)

    def read(self, expected_batch_id: int):
        batch = self.read_expected_batch(expected_batch_id)
        stmts = self.read_statements(batch)

        return stmts

    def read_account(self, row: CSVRow) -> datatypes.Account:
        return datatypes.Account(
            code      = row.required('CD_CONTA',      str),
            name      = row.optional('DS_CONTA',      str),
            quantity  = row.required('VL_CONTA',      decimal.Decimal),
            is_fixed  = row.required('ST_CONTA_FIXA', str) == 'S'
        )

    def read_accounts(self, rows: typing.List[CSVRow]) -> typing.List[datatypes.Account]:
        return [self.read_account(row) for row in rows]

    def read_statements(self, batch: CSVBatch) -> typing.List[typing.Any]:
        grouped_rows = collections.defaultdict(list)

        for row in batch:
            key = self.read_group_key(row)
            grouped_rows[key].append(row)

        statements = []

        for key, rows in grouped_rows.items():
            statement = self.create_statement(rows)
            statements.append(statement)

        return statements

    def read_group_key(self, row: CSVRow) -> str:
        key = ''

        for fieldname in self.group_key_fields():
            key += row.required(fieldname, str)

        return key

    def group_key_fields(self) -> typing.Sequence[str]:
        raise NotImplementedException(self.__class__, 'group_key_fields')

    def create_statement(self, rows: typing.List[CSVRow]) -> Statement:
        raise NotImplementedException(self.__class__, 'create_statement')

class BPxReader(StatementReader):
    def group_key_fields(self) -> typing.Sequence[str]:
        return ('ORDEM_EXERC', 'DT_FIM_EXERC')

    def create_statement(self, rows: typing.List[CSVRow]) -> BPx:
        first_row = rows[0]

        return BPx(
            fiscal_year_order = first_row.required('ORDEM_EXERC',  FiscalYearOrder),
            currency          = first_row.required('MOEDA',        Currency),
            currency_size     = first_row.required('ESCALA_MOEDA', CurrencySize),
            period_end_date   = first_row.required('DT_FIM_EXERC', date_from_string),
            accounts          = self.read_accounts(rows)
        )

class DRxDVAReader(StatementReader):
    def group_key_fields(self) -> typing.Sequence[str]:
        return ('ORDEM_EXERC', 'DT_INI_EXERC', 'DT_FIM_EXERC')

    def create_statement(self, rows: typing.List[CSVRow]) -> DRxDVA:
        first_row = rows[0]

        return DRxDVA(
            fiscal_year_order = first_row.required('ORDEM_EXERC',  FiscalYearOrder),
            currency          = first_row.required('MOEDA',        Currency),
            currency_size     = first_row.required('ESCALA_MOEDA', CurrencySize),
            period_start_date = first_row.required('DT_INI_EXERC', date_from_string),
            period_end_date   = first_row.required('DT_FIM_EXERC', date_from_string),
            accounts          = self.read_accounts(rows)
        )

class DFCReader(StatementReader):
    def group_key_fields(self) -> typing.Sequence[str]:
        return ('ORDEM_EXERC', 'DT_INI_EXERC', 'DT_FIM_EXERC')

    def create_statement(self, rows: typing.List[CSVRow]) -> DFC:
        first_row = rows[0]

        statement_name = first_row.required('GRUPO_DFP', str)

        try:
            # 'Demonstração de Fluxo de Caixa (Método Direto)' or
            # 'Demonstração de Fluxo de Caixa (Método Indireto)'
            dfc_method_name = statement_name.split('(')[1].rstrip(')')
        except IndexError:
            raise InvalidValueError(f"unexpected value '{statement_name}' at field 'GRUPO_DFP'") from None

        dfc_method = DFCMethod(dfc_method_name)

        return DFC(
            fiscal_year_order = first_row.required('ORDEM_EXERC',  FiscalYearOrder),
            currency          = first_row.required('MOEDA',        Currency),
            currency_size     = first_row.required('ESCALA_MOEDA', CurrencySize),
            method            = dfc_method,
            period_start_date = first_row.required('DT_INI_EXERC', date_from_string),
            period_end_date   = first_row.required('DT_FIM_EXERC', date_from_string),
            accounts          = self.read_accounts(rows)
        )

class DMPLReader(StatementReader):
    # I know, I know, this is ugly as fuck, but uglier than this
    # is extracting incorrect data due to CVM's mis-generation of
    # DFP/ITR files. See issue #9.
    should_fix_quantities = False

    def group_key_fields(self) -> typing.Sequence[str]:
        return ('ORDEM_EXERC', 'DT_INI_EXERC', 'DT_FIM_EXERC')

    def create_dmpl_account(self, code: str, name: str, is_fixed: bool, quantities: typing.Dict[str, int]) -> datatypes.DMPLAccount:
        # TODO
        # The below reading of attributes from `quantities`
        # raises `KeyError` if a required column is missing.
        # Should we re-raise it as another exception defined
        # by this library?
        return datatypes.DMPLAccount(
            code                                = code,
            name                                = name,
            is_fixed                            = is_fixed,
            share_capital                       = quantities['Capital Social Integralizado'],
            capital_reserve_and_treasury_shares = quantities['Reservas de Capital, Opções Outorgadas e Ações em Tesouraria'],
            profit_reserves                     = quantities['Reservas de Lucro'],
            unappropriated_retained_earnings    = quantities['Lucros ou Prejuízos Acumulados'],
            other_comprehensive_income          = quantities['Outros Resultados Abrangentes'],
            controlling_interest                = quantities['Patrimônio Líquido'],
            non_controlling_interest            = quantities.get('Participação dos Não Controladores', None),
            consolidated_equity                 = quantities.get('Patrimônio Líquido Consolidado', None)
        )

    @staticmethod
    def fix_quantities(quantities: typing.Dict[str, int]) -> typing.Dict[str, int]:
        # Bugfix for issue #9.

        fixed_quantities = {}
        prev_column = ''

        for i, (column, quantity) in enumerate(quantities.items()):
            if i < 3:
                # Capital Social Integralizado
                # Reservas de Capital, Opções Outorgadas e Ações em Tesouraria
                # Reservas de Lucro
                fixed_quantities[column] = quantity

            elif i == 3:
                fixed_quantities['Ajustes de Avaliação Patrimonial'] = quantity

            else:
                fixed_quantities[prev_column] = quantity

            prev_column = column

        return fixed_quantities

    def create_statement(self, rows: typing.List[CSVRow]) -> DMPL:
        first_row = rows[0]

        last_account  = None
        quantities    = {}
        dmpl_accounts = []

        for row in rows:
            column  = row.required('COLUNA_DF', str, allow_empty_string=True)
            account = self.read_account(row)
            
            if last_account is not None and account.name != last_account.name:
                if self.should_fix_quantities:
                    quantities = self.fix_quantities(quantities)

                dmpl_account = self.create_dmpl_account(
                    code       = last_account.code,
                    name       = last_account.name,
                    is_fixed   = last_account.is_fixed,
                    quantities = quantities
                )

                dmpl_accounts.append(dmpl_account)
                quantities.clear()

            quantities[column] = account.quantity
            last_account = account

        if last_account is not None:
            if self.should_fix_quantities:
                quantities = self.fix_quantities(quantities)

            dmpl_account = self.create_dmpl_account(
                code       = last_account.code,
                name       = last_account.name,
                is_fixed   = last_account.is_fixed,
                quantities = quantities
            )

            dmpl_accounts.append(dmpl_account)

        return DMPL(
            fiscal_year_order = first_row.required('ORDEM_EXERC',  FiscalYearOrder),
            currency          = first_row.required('MOEDA',        Currency),
            currency_size     = first_row.required('ESCALA_MOEDA', CurrencySize),
            period_start_date = first_row.required('DT_INI_EXERC', date_from_string),
            period_end_date   = first_row.required('DT_FIM_EXERC', date_from_string),
            accounts          = dmpl_accounts
        )

def _open_zip_member_on_stack(stack: contextlib.ExitStack, archive: zipfile.ZipFile, filename: str):
    member = archive.open(filename, mode='r')
    stream = io.TextIOWrapper(member, encoding='iso-8859-1')

    return stack.enter_context(stream)

def _make_readers(stack: contextlib.ExitStack,
                  archive: zipfile.ZipFile,
                  filenames: _StatementFileNames
) -> typing.List[typing.Tuple[StatementType, StatementReader]]:

    return [
        (StatementType.BPA,  BPxReader   (_open_zip_member_on_stack(stack, archive, filenames.bpa))),
        (StatementType.BPP,  BPxReader   (_open_zip_member_on_stack(stack, archive, filenames.bpp))),
        (StatementType.DRE,  DRxDVAReader(_open_zip_member_on_stack(stack, archive, filenames.dre))),
        (StatementType.DRA,  DRxDVAReader(_open_zip_member_on_stack(stack, archive, filenames.dra))),
        (StatementType.DFC,  DFCReader   (_open_zip_member_on_stack(stack, archive, filenames.dfc_md))),
        (StatementType.DFC,  DFCReader   (_open_zip_member_on_stack(stack, archive, filenames.dfc_mi))),
        (StatementType.DMPL, DMPLReader  (_open_zip_member_on_stack(stack, archive, filenames.dmpl))),
        (StatementType.DVA,  DRxDVAReader(_open_zip_member_on_stack(stack, archive, filenames.dva)))
    ]

def _read_all_statements(batch_id: int, readers: typing.List[typing.Tuple[StatementType, StatementReader]]) -> typing.Dict[StatementType, Statement]:
    all_statements = collections.defaultdict(dict)

    for stmt_type, stmt_reader in readers:
        try:
            statements = stmt_reader.read(batch_id)
        except (UnexpectedBatch, StopIteration):
            continue

        all_statements[stmt_type] = statements
    
    return all_statements

<<<<<<< HEAD
def dfpitr_reader(archive: zipfile.ZipFile, flag: BalanceFlag) -> typing.Generator[DFPITR, None, None]:
=======
def _zip_reader(archive: zipfile.ZipFile, consolidated: bool, individual: bool) -> typing.Generator[DFPITR, None, None]:
>>>>>>> 28f85043
    ################################################################################
    # The implementation below tries to read all the CSV files contained in the DFP
    # ZIP file simultaneously, taking advantage of the fact that data in these files
    # are structured according to the "main file." For example, the DFP of year 2020
    # (found in http://dados.cvm.gov.br/dados/CIA_ABERTA/DOC/DFP/DADOS/dfp_cia_aberta_2020.zip)
    # has the following files:
    # - dfp_cia_aberta_2020.csv
    # - dfp_cia_aberta_BPA_con_2020.csv
    # - dfp_cia_aberta_BPA_ind_2020.csv
    # - dfp_cia_aberta_BPP_con_2020.csv
    # - dfp_cia_aberta_BPP_ind_2020.csv
    # - dfp_cia_aberta_DFC_MD_con_2020.csv
    # - dfp_cia_aberta_DFC_MD_ind_2020.csv
    # - dfp_cia_aberta_DFC_MI_con_2020.csv
    # - dfp_cia_aberta_DFC_MI_ind_2020.csv
    # - dfp_cia_aberta_DMPL_con_2020.csv
    # - dfp_cia_aberta_DMPL_ind_2020.csv
    # - dfp_cia_aberta_DRA_con_2020.csv
    # - dfp_cia_aberta_DRA_ind_2020.csv
    # - dfp_cia_aberta_DRE_con_2020.csv
    # - dfp_cia_aberta_DRE_ind_2020.csv
    # - dfp_cia_aberta_DVA_con_2020.csv
    # - dfp_cia_aberta_DVA_ind_2020.csv
    #
    # The first CSV in the above list is what I call the "head file." All other CSV
    # files are "statement files." Data in statement files are structured according
    # to the rows in the head file.
    # 
    # Every row in the head file results in a corresponding `DFPITR` document, which
    # will be yielded by this generator along with any statements the document has.
    #
    # All these files are read simultaneously. Why not open all CSV files, extract
    # their data, and *then* process everything? Well, every extracted ZIP file is
    # ~200 MB. It doesn't sound like a good idea to me to store 200 MB on the RAM
    # in one go, only to then raise an exception in the middle of the parsing, in
    # which case ~100 MB would have gone to waste.
    #
    # Reading files simultaneously, as we're doing, is the fastest and cheapest way,
    # but it also makes code a bit harder to read.
    ################################################################################
    namelist = _MemberNameList(iter(archive.namelist()))

    # Argh, too many files...
    # https://stackoverflow.com/questions/4617034/how-can-i-open-multiple-files-using-with-open-in-python
    with contextlib.ExitStack() as stack:
        head_reader = RegularDocumentHeadReader(_open_zip_member_on_stack(stack, archive, namelist.head))

        if individual:
            ind_readers = _make_readers(stack, archive, namelist.ind)
        else:
            ind_readers = {}

        if consolidated:
            con_readers = _make_readers(stack, archive, namelist.con)
        else:
            con_readers = {}

        while True:
            try:
                head = head_reader.read()
            except StopIteration:
                break

            head_batch_id = _make_row_batch_id(head.cnpj, head.reference_date, head.version)

            # See issue #9.
            DMPLReader.should_fix_quantities = (head.reference_date.year >= 2020)

            ind_statements = _read_all_statements(head_batch_id, ind_readers)
            con_statements = _read_all_statements(head_batch_id, con_readers)

            try:
                if len(ind_statements) > 0:
                    # If at least one statement was read, all others must have been too.
                    if head.type == datatypes.DocumentType.DFP:
                        individual = GroupedStatementCollection.from_dfp_statements(datatypes.BalanceType.INDIVIDUAL, ind_statements)
                    else:
                        individual = GroupedStatementCollection.from_itr_statements(datatypes.BalanceType.INDIVIDUAL, ind_statements)
                else:
                    # No statement was read. That means we have processed either:
                    # 1) An old version document that has no statements; or
                    # 2) A document that has only consolidated statements.
                    individual = None

            except KeyError as exc:
                print('Skipping individual balances of ', head.type.name, ' document #', head.id, " ('", head.company_name, "' version ", head.version, '): ', exc, sep='')
                individual = None

            try:
                if len(con_statements) > 0:
                    if head.type == datatypes.DocumentType.DFP:
                        consolidated = GroupedStatementCollection.from_dfp_statements(datatypes.BalanceType.CONSOLIDATED, con_statements)
                    else:
                        consolidated = GroupedStatementCollection.from_itr_statements(datatypes.BalanceType.CONSOLIDATED, con_statements)
                else:
                    # No statement was read. That means we have processed either:
                    # 1) An old version document that has no statements; or
                    # 2) A document that has only individual statements.
                    consolidated = None

            except KeyError as exc:
                print('Skipping consolidated balances of ', head.type.name, ' document #', head.id, " ('", head.company_name, "' version ", head.version, '): ', exc, sep='')
                consolidated = None

            yield DFPITR(
                cnpj           = head.cnpj,
                reference_date = head.reference_date,
                version        = head.version,
                company_name   = head.company_name,
                cvm_code       = head.cvm_code,
                type           = head.type,
                id             = head.id,
                receipt_date   = head.receipt_date,
                url            = head.url,
                individual     = individual,
                consolidated   = consolidated
            )

<<<<<<< HEAD
class DFPITRFile(zipfile.ZipFile):
    """Class for reading `DFPITR` objects from a DFP/ITR file."""
=======
def dfpitr_reader(file: typing.Union[zipfile.ZipFile, typing.IO, os.PathLike, str],
                  consolidated: bool = True,
                  individual: bool = True
) -> typing.Generator[DFPITR, None, None]:
>>>>>>> 28f85043

    def __init__(self, file: typing.Union[os.PathLike, typing.IO[bytes]], flag: BalanceFlag=BalanceFlag.CONSOLIDATED|BalanceFlag.INDIVIDUAL) -> None:
        """Opens the DFP/ITR file in read mode."""

<<<<<<< HEAD
        super().__init__(file, mode='r')

        self._reader = dfpitr_reader(archive=self, flag=flag)

    def __iter__(self) -> DFPITRFile:
        return self

    def __next__(self) -> DFPITR:
        return next(self._reader)
=======
    return _zip_reader(file, consolidated=consolidated, individual=individual)
>>>>>>> 28f85043
<|MERGE_RESOLUTION|>--- conflicted
+++ resolved
@@ -21,13 +21,8 @@
 from cvm.utils               import date_from_string
 
 __all__ = [
-<<<<<<< HEAD
-    'BalanceFlag',
     'dfpitr_reader',
     'DFPITRFile'
-=======
-    'dfpitr_reader'
->>>>>>> 28f85043
 ]
 
 class _StatementFileNames:
@@ -353,11 +348,7 @@
     
     return all_statements
 
-<<<<<<< HEAD
-def dfpitr_reader(archive: zipfile.ZipFile, flag: BalanceFlag) -> typing.Generator[DFPITR, None, None]:
-=======
-def _zip_reader(archive: zipfile.ZipFile, consolidated: bool, individual: bool) -> typing.Generator[DFPITR, None, None]:
->>>>>>> 28f85043
+def dfpitr_reader(archive: zipfile.ZipFile, consolidated: bool, individual: bool) -> typing.Generator[DFPITR, None, None]:
     ################################################################################
     # The implementation below tries to read all the CSV files contained in the DFP
     # ZIP file simultaneously, taking advantage of the fact that data in these files
@@ -476,29 +467,22 @@
                 consolidated   = consolidated
             )
 
-<<<<<<< HEAD
 class DFPITRFile(zipfile.ZipFile):
     """Class for reading `DFPITR` objects from a DFP/ITR file."""
-=======
-def dfpitr_reader(file: typing.Union[zipfile.ZipFile, typing.IO, os.PathLike, str],
-                  consolidated: bool = True,
-                  individual: bool = True
-) -> typing.Generator[DFPITR, None, None]:
->>>>>>> 28f85043
-
-    def __init__(self, file: typing.Union[os.PathLike, typing.IO[bytes]], flag: BalanceFlag=BalanceFlag.CONSOLIDATED|BalanceFlag.INDIVIDUAL) -> None:
+
+    def __init__(self,
+                 file: typing.Union[os.PathLike, typing.IO[bytes]],
+                 consolidated: bool = True,
+                 individual: bool = True
+    ) -> None:
         """Opens the DFP/ITR file in read mode."""
 
-<<<<<<< HEAD
         super().__init__(file, mode='r')
 
-        self._reader = dfpitr_reader(archive=self, flag=flag)
+        self._reader = dfpitr_reader(archive=self, consolidated=consolidated, individual=individual)
 
     def __iter__(self) -> DFPITRFile:
         return self
 
     def __next__(self) -> DFPITR:
-        return next(self._reader)
-=======
-    return _zip_reader(file, consolidated=consolidated, individual=individual)
->>>>>>> 28f85043
+        return next(self._reader)