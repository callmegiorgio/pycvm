from __future__ import annotations
import contextlib
import functools
import io
import os
import typing
import zipfile
from cvm                import datatypes, exceptions, utils
from cvm.csvio.batch    import CSVBatch
from cvm.csvio.document import RegularDocumentHeadReader, RegularDocumentBodyReader, UnexpectedBatch
from cvm.csvio.row      import CSVRow
from cvm.datatypes      import (
    ControllingInterest, Country, SecurityType,
    MarketType, MarketSegment, PreferredShareType,
    InvestorRelationsOfficerType, IssuerStatus,
    RegistrationCategory, RegistrationStatus,
    Industry
)

__all__ = [
    'fca_reader',
    'FCAFile'
]

class _MemberNameList:
    head_filename: str
    auditor_filename: str
    dissemination_channel_filename: str
    shareholder_department_filename: str
    investor_relations_department_filename: str
    address_filename: str
    bookkeeper_filename: str
    general_filename: str
    foreign_country_filename: str
    securities_filename: str

    def __init__(self, namelist: typing.Iterable[str]):
        self.head_filename                          = ''
        self.auditor_filename                       = ''
        self.dissemination_channel_filename         = ''
        self.shareholder_department_filename        = ''
        self.investor_relations_department_filename = ''
        self.address_filename                       = ''
        self.bookkeeper_filename                    = ''
        self.general_filename                       = ''
        self.foreign_country_filename               = ''
        self.securities_filename                    = ''

        suffix_length = len('_YYYY.csv')

        for name in namelist:
            try:
                left_name = name[:-suffix_length]
            except IndexError:
                raise zipfile.BadZipFile(f"unexpected name for member file '{name}'")

            if   left_name == 'fca_cia_aberta':                             self.head_filename                          = name
            elif left_name == 'fca_cia_aberta_auditor':                     self.auditor_filename                       = name
            elif left_name == 'fca_cia_aberta_canal_divulgacao':            self.dissemination_channel_filename         = name
            elif left_name == 'fca_cia_aberta_departamento_acionistas':     self.shareholder_department_filename        = name
            elif left_name == 'fca_cia_aberta_dri':                         self.investor_relations_department_filename = name
            elif left_name == 'fca_cia_aberta_endereco':                    self.address_filename                       = name
            elif left_name == 'fca_cia_aberta_escriturador':                self.bookkeeper_filename                    = name
            elif left_name == 'fca_cia_aberta_geral':                       self.general_filename                       = name
            elif left_name == 'fca_cia_aberta_pais_estrangeiro_negociacao': self.foreign_country_filename               = name
            elif left_name == 'fca_cia_aberta_valor_mobiliario':            self.securities_filename                    = name
            else:
                raise zipfile.BadZipFile(f"unknown member file '{name}'")

class CommonReader(RegularDocumentBodyReader):
    @staticmethod
    @functools.lru_cache
    def countries() -> typing.Dict[str, Country]:
        return {
            'Afeganistão': Country.AF,
            'África do Sul': Country.ZA,
            'Albânia': Country.AL,
            'Alemanha': Country.DE,
            'Algéria': Country.DZ,
            'Andorra': Country.AD,
            'Angola': Country.AO,
            'Anguilla': Country.AI,
            'Antártida': Country.AQ,
            'Antígua e Barbuda': Country.AG,
            'Antilhas Holandesas': Country.AN,
            'Arábia Saudita': Country.SA,
            'Argentina': Country.AR,
            'Armênia': Country.AM,
            'Aruba': Country.AW,
            'Austrália': Country.AU,
            'Áustria': Country.AT,
            'Azerbaijão': Country.AZ,
            'Bahamas': Country.BS,
            'Bahrein': Country.BH,
            'Bangladesh': Country.BD,
            'Barbados': Country.BB,
            'Belarus': Country.BY,
            'Bélgica': Country.BE,
            'Belize': Country.BZ,
            'Benin': Country.BJ,
            'Bermudas': Country.BM,
            'Bolívia': Country.BO,
            'Bósnia-Herzegóvina': Country.BA,
            'Botsuana': Country.BW,
            'Brasil': Country.BR,
            'Brunei': Country.BN,
            'Bulgária': Country.BG,
            'Burkina Fasso': Country.BF,
            'Burundi': Country.BI,
            'Butão': Country.BT,
            'Cabo Verde': Country.CV,
            'Camarões': Country.CM,
            'Camboja': Country.KH,
            'Canadá': Country.CA,
            'Cazaquistão': Country.KZ,
            'Chade': Country.TD,
            'Chile': Country.CL,
            'China': Country.CN,
            'Chipre': Country.CY,
            'Singapura': Country.SG,
            'Colômbia': Country.CO,
            'Congo': Country.CG,
            'Coréia do Norte': Country.KP,
            'Coréia do Sul': Country.KR,
            'Costa do Marfim': Country.CI,
            'Costa Rica': Country.CR,
            'Croácia (Hrvatska)': Country.HR,
            'Cuba': Country.CU,
            'Dinamarca': Country.DK,
            'Djibuti': Country.DJ,
            'Dominica': Country.DM,
            'Egito': Country.EG,
            'El Salvador': Country.SV,
            'Emirados Árabes Unidos': Country.AE,
            'Equador': Country.EC,
            'Eritréia': Country.ER,
            'Eslováquia': Country.SK,
            'Eslovênia': Country.SI,
            'Espanha': Country.ES,
            'Estados Unidos': Country.US,
            'Estônia': Country.EE,
            'Etiópia': Country.ET,
            'Federação Russa': Country.RU,
            'Fiji': Country.FJ,
            'Filipinas': Country.PH,
            'Finlândia': Country.FI,
            'França': Country.FR,
            'França Metropolitana': Country.FX,
            'Gabão': Country.GA,
            'Gâmbia': Country.GM,
            'Gana': Country.GH,
            'Geórgia': Country.GE,
            'Gibraltar': Country.GI,
            'Grã-Bretanha (Reino Unido, UK)': Country.GB,
            'Granada': Country.GD,
            'Grécia': Country.GR,
            'Groelândia': Country.GL,
            'Guadalupe': Country.GP,
            'Guam (Território dos Estados Unidos)': Country.GU,
            'Guatemala': Country.GT,
            'Guiana': Country.GY,
            'Guiana Francesa': Country.GF,
            'Guiné': Country.GN,
            'Guiné Equatorial': Country.GQ,
            'Guiné-Bissau': Country.GW,
            'Haiti': Country.HT,
            'Holanda': Country.NL,
            'Honduras': Country.HN,
            'Hong Kong': Country.HK,
            'Hungria': Country.HU,
            'Iêmen': Country.YE,
            'Ilha Bouvet (Território da Noruega)': Country.BV,
            'Ilha Natal': Country.CX,
            'Ilha Pitcairn': Country.PN,
            'Ilha Reunião': Country.RE,
            'Ilhas Cayman': Country.KY,
            'Ilhas Cocos': Country.CC,
            'Ilhas Comores': Country.KM,
            'Ilhas Cook': Country.CK,
            'Ilhas Faeroes': Country.FO,
            'Ilhas Falkland (Malvinas)': Country.FK,
            'Ilhas Geórgia do Sul e Sandwich do Sul': Country.GS,
            'Ilhas Heard e McDonald (Território da Austrália)': Country.HM,
            'Ilhas Marianas do Norte': Country.MP,
            'Ilhas Marshall': Country.MH,
            'Ilhas Menores dos Estados Unidos': Country.UM,
            'Ilhas Norfolk': Country.NF,
            'Ilhas Seychelles': Country.SC,
            'Ilhas Solomão': Country.SB,
            'Ilhas Svalbard e Jan Mayen': Country.SJ,
            'Ilhas Tokelau': Country.TK,
            'Ilhas Turks e Caicos': Country.TC,
            'Ilhas Virgens (Estados Unidos)': Country.VI,
            'Ilhas Virgens (Britânicas)': Country.VG,
            'Ilhas Wallis e Futuna': Country.WF,
            'índia': Country.IN,
            'Indonésia': Country.ID,
            'Irã': Country.IR,
            'Iraque': Country.IQ,
            'Irlanda': Country.IE,
            'Islândia': Country.IS,
            'Israel': Country.IL,
            'Itália': Country.IT,
            'Iugoslávia': Country.YU,
            'Jamaica': Country.JM,
            'Japão': Country.JP,
            'Jordânia': Country.JO,
            'Kênia': Country.KE,
            'Kiribati': Country.KI,
            'Kuait': Country.KW,
            'Laos': Country.LA,
            'Látvia': Country.LV,
            'Lesoto': Country.LS,
            'Líbano': Country.LB,
            'Libéria': Country.LR,
            'Líbia': Country.LY,
            'Liechtenstein': Country.LI,
            'Lituânia': Country.LT,
            'Luxemburgo': Country.LU,
            'Macau': Country.MO,
            'Macedônia': Country.MK,
            'Madagascar': Country.MG,
            'Malásia': Country.MY,
            'Malaui': Country.MW,
            'Maldivas': Country.MV,
            'Mali': Country.ML,
            'Malta': Country.MT,
            'Marrocos': Country.MA,
            'Martinica': Country.MQ,
            'Maurício': Country.MU,
            'Mauritânia': Country.MR,
            'Mayotte': Country.YT,
            'México': Country.MX,
            'Micronésia': Country.FM,
            'Moçambique': Country.MZ,
            'Moldova': Country.MD,
            'Mônaco': Country.MC,
            'Mongólia': Country.MN,
            'Montserrat': Country.MS,
            'Myanma': Country.MM,
            'Namíbia': Country.NA,
            'Nauru': Country.NR,
            'Nepal': Country.NP,
            'Nicarágua': Country.NI,
            'Níger': Country.NE,
            'Nigéria': Country.NG,
            'Niue': Country.NU,
            'Noruega': Country.NO,
            'Nova Caledônia': Country.NC,
            'Nova Zelândia': Country.NZ,
            'Omã': Country.OM,
            'Palau': Country.PW,
            'Panamá': Country.PA,
            'Papua-Nova Guiné': Country.PG,
            'Paquistão': Country.PK,
            'Paraguai': Country.PY,
            'Peru': Country.PE,
            'Polinésia Francesa': Country.PF,
            'Polônia': Country.PL,
            'Porto Rico': Country.PR,
            'Portugal': Country.PT,
            'Qatar': Country.QA,
            'Quirguistão': Country.KG,
            'República Centro-Africana': Country.CF,
            'República Dominicana': Country.DO,
            'República Tcheca': Country.CZ,
            'Romênia': Country.RO,
            'Ruanda': Country.RW,
            'Saara Ocidental': Country.EH,
            'Saint Vincente e Granadinas': Country.VC,
            'Samoa Ocidental': Country.AS,
            'Samoa Ocidental': Country.WS,
            'San Marino': Country.SM,
            'Santa Helena': Country.SH,
            'Santa Lúcia': Country.LC,
            'São Cristóvão e Névis': Country.KN,
            'São Tomé e Príncipe': Country.ST,
            'Senegal': Country.SN,
            'Serra Leoa': Country.SL,
            'Síria': Country.SY,
            'Somália': Country.SO,
            'Sri Lanka': Country.LK,
            'St. Pierre and Miquelon': Country.PM,
            'Suazilândia': Country.SZ,
            'Sudão': Country.SD,
            'Suécia': Country.SE,
            'Suíça': Country.CH,
            'Suriname': Country.SR,
            'Tadjiquistão': Country.TJ,
            'Tailândia': Country.TH,
            'Taiwan': Country.TW,
            'Tanzânia': Country.TZ,
            'Território Britânico do Oceano índico': Country.IO,
            'Territórios do Sul da França': Country.TF,
            'Timor Leste': Country.TP,
            'Togo': Country.TG,
            'Tonga': Country.TO,
            'Trinidad and Tobago': Country.TT,
            'Tunísia': Country.TN,
            'Turcomenistão': Country.TM,
            'Turquia': Country.TR,
            'Tuvalu': Country.TV,
            'Ucrânia': Country.UA,
            'Uganda': Country.UG,
            'Uruguai': Country.UY,
            'Uzbequistão': Country.UZ,
            'Vanuatu': Country.VU,
            'Vaticano': Country.VA,
            'Venezuela': Country.VE,
            'Vietnã': Country.VN,
            'Zaire': Country.ZR,
            'Zâmbia': Country.ZM,
            'Zimbábue': Country.ZW,
        }

    @classmethod
    def read_country(cls, row: CSVRow, fieldname: str) -> typing.Optional[datatypes.Country]:
        country_name = row[fieldname]

        if country_name in ('', 'N/A', 'Não aplicável'):
            return None

        try:
            return cls.countries()[country_name]
        except KeyError:
            #===========================================================
            # Below is what happens when you don't enforce valid country
            # names at GUI level, but instead let user type out country
            # names and accept them as is. Argh.
            #===========================================================

            if country_name in ('Brasi', 'BR', 'São Paulo'):
                return datatypes.Country.BR
            
            if country_name == 'Espanhã':
                return datatypes.Country.ES
            
            if country_name in ('Reino Unido', 'Inglaterra'):
                return datatypes.Country.GB

            if country_name in ('Nova Iorque', 'EUA', 'Estados Unidos da América'):
                return datatypes.Country.US

            if country_name == 'Luxemburgo.':
                return datatypes.Country.LU

            if country_name == 'Canadá Toronto Stock Exchange Venture (TSX-V)':
                return datatypes.Country.CA

            if country_name == 'Suiça':
                return datatypes.Country.CH

            print('[', cls.__name__, "] Unknown country name '", country_name, "' at field '", fieldname, "'", sep='')
            return None

    @classmethod
    def read_address(cls, row: CSVRow) -> datatypes.Address:
        return datatypes.Address(
            street      = row.required('Logradouro',   str, allow_empty_string=True),
            complement  = row.optional('Complemento',  str, allow_empty_string=True),
            district    = row.required('Bairro',       str, allow_empty_string=True),
            city        = row.required('Cidade',       str, allow_empty_string=True),
            state       = row.required('Sigla_UF',     str, allow_empty_string=True),
            country     = cls.read_country(row, 'Pais'),
            postal_code = row.required('CEP',          int)
        )

    @classmethod
    def read_phone(cls, row: CSVRow) -> datatypes.Phone:
        # TODO
        # Some phones have misassigned area codes in some FCA files.
        # For example, the correct row would be:
        #
        # DDI_Telefone | DDD_Telefone | Telefone
        # -------------|--------------|---------
        #     55       |      11      | 12345678
        #
        # However, some files have rows like this:
        #
        # DDI_Telefone | DDD_Telefone | Telefone
        # -------------|--------------|---------
        #              |    5511      | 12345678
        #
        # There is no area code 5511 in Brazil, so clearly,
        # 55 means the country code. Maybe the person who
        # sent the company data to CVM inputted it wrongly,
        # or maybe CVM generated the file wrongly.
        # 
        # Also, it is possible that "DDD_Telefone" is not
        # specified because it is given in "Telefone":
        #
        # DDI_Telefone | DDD_Telefone | Telefone
        # -------------|--------------|-----------
        #              |              | 1112345678
        #
        # I know, it's annoying that CVM files lack a proper
        # structure, but anyway, should this library fix cases
        # like this or leave it as is?

        return datatypes.Phone(
            country_code = row.optional('DDI_Telefone', int, allow_empty_string=False),
            area_code    = row.required('DDD_Telefone', int),
            number       = row.required('Telefone',     int)
        )

    @classmethod
    def read_fax(cls, row: CSVRow) -> datatypes.Phone:
        return datatypes.Phone(
            country_code = row.optional('DDI_Fax', int, allow_empty_string=False),
            area_code    = row.required('DDD_Fax', int),
            number       = row.required('Fax',     int)
        )

    @classmethod
    def read_contact(cls, row: CSVRow) -> datatypes.Contact:
        try:
            phone = cls.read_phone(row)
        except exceptions.BadDocument:
            phone = None

        try:
            fax = cls.read_fax(row)
        except exceptions.BadDocument:
            fax = None

        return datatypes.Contact(
            phone = phone,
            fax   = fax,
            email = row.optional('Email', str)
        )

    @classmethod
    def read_many(cls, batch: CSVBatch, read_function: typing.Callable[[CSVRow], typing.Any]) -> typing.List[typing.Any]:
        items = []

        for line, row in enumerate(batch, start=1):
            try:
                item = read_function(row)
            except exceptions.BadDocument as exc:
                print('[', cls.__name__, '] Skipping line ', line, ' in batch ', batch.id, sep='', end='')
                print(':', exc)
            else:
                items.append(item)

        return items

    def batch_id(self, row: CSVRow) -> int:
        return row.required('ID_Documento', int)

class AddressReader(CommonReader):
    """'fca_cia_aberta_endereco_YYYY.csv'"""

    def read(self, document_id: int) -> typing.List[datatypes.Address]:
        batch     = self.read_expected_batch(document_id)
        addresses = self.read_many(batch, self.read_address)

        return addresses

class TradingAdmissionReader(CommonReader):
    """'fca_cia_aberta_pais_estrangeiro_negociacao_YYYY.csv'"""

    @classmethod
    def read_trading_admission(cls, row: CSVRow) -> datatypes.TradingAdmission:
        return datatypes.TradingAdmission(
            foreign_country = cls.read_country(row, 'Pais'),
            admission_date  = row.required('Data_Admissao_Negociacao', utils.date_from_string)
        )

    def read(self, document_id: int) -> typing.List[datatypes.TradingAdmission]:
        batch              = self.read_expected_batch(document_id)
        trading_admissions = self.read_many(batch, self.read_trading_admission)

        return trading_admissions

class IssuerCompanyReader(CommonReader):
    """'fca_cia_aberta_geral_YYYY.csv'"""

    @staticmethod
    @functools.lru_cache
    def controlling_interests() -> typing.Dict[str, ControllingInterest]:
        return {
            'Estatal':              ControllingInterest.GOVERNMENTAL,
            'Estatal Holding':      ControllingInterest.GOVERNMENTAL_HOLDING,
            'Estrangeiro':          ControllingInterest.FOREIGN,
            'Estrangeiro Holding':  ControllingInterest.FOREIGN_HOLDING,
            'Privado':              ControllingInterest.PRIVATE,
            'Privado Holding':      ControllingInterest.PRIVATE_HOLDING,
        }

    @staticmethod
    @functools.lru_cache
    def issuer_statuses() -> typing.Dict[str, IssuerStatus]:
        return {
            'Fase Pré-Operacional':                   IssuerStatus.PRE_OPERATIONAL_PHASE,
            'Fase Operacional':                       IssuerStatus.OPERATIONAL_PHASE,
            'Em Recuperação Judicial ou Equivalente': IssuerStatus.JUDICIAL_RECOVERY_OR_EQUIVALENT,
            'Em Recuperação Extrajudicial':           IssuerStatus.EXTRAJUDICIAL_RECOVERY,
            'Em Falência':                            IssuerStatus.BANKRUPT,
            'Em Liquidação Extrajudicial':            IssuerStatus.EXTRAJUDICIAL_LIQUIDATION,
            'Em liquidação judicial':                 IssuerStatus.JUDICIAL_LIQUIDATION,
            'Paralisada':                             IssuerStatus.STALLED,
        }

    @staticmethod
    @functools.lru_cache
    def registration_categories() -> typing.Dict[str, RegistrationCategory]:
        return {
            'Categoria A': RegistrationCategory.A,
            'Categoria B': RegistrationCategory.B,
            'Não Identificado': RegistrationCategory.UNKNOWN,
        }

    @staticmethod
    @functools.lru_cache
    def registration_statuses() -> typing.Dict[str, RegistrationStatus]:
        return {
            'Ativo':         RegistrationStatus.ACTIVE,
            'Em análise':    RegistrationStatus.UNDER_ANALYSIS,
            'Não concedido': RegistrationStatus.NOT_GRANTED,
            'Suspenso':      RegistrationStatus.SUSPENDED,
            'Cancelada':     RegistrationStatus.CANCELED,
        }

    @staticmethod
    @functools.lru_cache
    def industries() -> typing.Dict[str, Industry]:
        return {
            'Petróleo e Gás':
                Industry.OIL_AND_GAS,

            'Petroquímicos e Borracha':
                Industry.PETROCHEMICAL_AND_RUBBER,

            'Extração Mineral':
                Industry.MINERAL_EXTRACTION,

            'Papel e Celulose':
                Industry.PULP_AND_PAPER,

            'Têxtil e Vestuário':
                Industry.TEXTILE_AND_CLOTHING,

            'Metalurgia e Siderurgia':
                Industry.METALLURGY_AND_STEELMAKING,

            'Máquinas, Equipamentos, Veículos e Peças':
                Industry.MACHINERY_EQUIPMENT_VEHICLE_AND_PARTS,

            'Farmacêutico e Higiene':
                Industry.PHARMACEUTICAL_AND_HYGIENE,

            'Bebidas e Fumo':
                Industry.BEVERAGES_AND_TOBACCO,

            'Gráficas e Editoras':
                Industry.PRINTERS_AND_PUBLISHERS,

            'Construção Civil, Mat. Constr. e Decoração':
                Industry.CIVIL_CONSTRUCTION_BUILDING_AND_DECORATION_MATERIALS,

            'Energia Elétrica':
                Industry.ELETRICITY,

            'Telecomunicações':
                Industry.TELECOMMUNICATIONS,

            'Serviços Transporte e Logística':
                Industry.TRANSPORT_AND_LOGISTICS_SERVICES,

            'Comunicação e Informática':
                Industry.COMMUNICATION_AND_INFORMATION_TECHNOLOGY,

            'Saneamento, Serv. Água e Gás':
                Industry.SANITATION_WATER_AND_GAS_SERVICES,

            'Serviços médicos':
                Industry.MEDICAL_SERVICES,

            'Hospedagem e Turismo':
                Industry.HOSTING_AND_TOURISM,

            'Comércio (Atacado e Varejo)':
                Industry.WHOLESAIL_AND_RETAIL_COMMERCE,

            'Comércio Exterior':
                Industry.FOREIGN_COMMERCE,

            'Agricultura (Açúcar, Álcool e Cana)':
                Industry.AGRICULTURE,

            'Alimentos':
                Industry.FOOD,

            'Cooperativas':
                Industry.COOPERATIVES,

            'Bancos':
                Industry.BANKS,

            'Seguradoras e Corretoras':
                Industry.INSURANCE_AND_BROKERAGE_COMPANIES,

            'Arrendamento Mercantil':
                Industry.LEASING,

            'Previdência Privada':
                Industry.PRIVATE_PENSION,

            'Intermediação Financeira':
                Industry.FINANCIAL_INTERMEDIATION,

            'Factoring':
                Industry.FACTORING,

            'Crédito Imobiliário':
                Industry.REAL_ESTATE_CREDIT,

            'Reflorestamento':
                Industry.REFORESTATION,

            'Pesca':
                Industry.FISHING,

            'Embalagens':
                Industry.PACKAGING,

            'Educação':
                Industry.EDUCATION,

            'Securitização de Recebíveis':
                Industry.SECURITIZATION_OF_RECEIVABLES,

            'Brinquedos e Lazer':
                Industry.TOYS_AND_RECREATIONAL,

            'Bolsas de Valores/Mercadorias e Futuros':
                Industry.STOCK_EXCHANGES,

            # Enterprises, Administration, and Participation (EAP)
            'Emp. Adm. Part. - Petróleo e Gás':
                Industry.EAP_OIL_AND_GAS,

            'Emp. Adm. Part. - Petroquímicos e Borracha':
                Industry.EAP_PETROCHEMICAL_AND_RUBBER,

            'Emp. Adm. Part. - Extração Mineral':
                Industry.EAP_MINERAL_EXTRACTION,

            'Emp. Adm. Part. - Papel e Celulose':
                Industry.EAP_PULP_AND_PAPER,

            'Emp. Adm. Part. - Têxtil e Vestuário':
                Industry.EAP_TEXTILE_AND_CLOTHING,

            'Emp. Adm. Part. - Metalurgia e Siderurgia':
                Industry.EAP_METALLURGY_AND_STEELMAKING,

            'Emp. Adm. Part. - Máqs., Equip., Veíc. e Peças':
                Industry.EAP_MACHINERY_EQUIPMENT_VEHICLE_AND_PARTS,

            'Emp. Adm. Part. - Farmacêutico e Higiene':
                Industry.EAP_PHARMACEUTICAL_AND_HYGIENE,

            'Emp. Adm. Part. - Bebidas e Fumo':
                Industry.EAP_BEVERAGES_AND_TOBACCO,

            'Emp. Adm. Part. - Gráficas e Editoras':
                Industry.EAP_PRINTERS_AND_PUBLISHERS,

            'Emp. Adm. Part. - Const. Civil, Mat. Const. e Decoração':
                Industry.EAP_CIVIL_CONSTRUCTION_BUILDING_AND_DECORATION_MATERIALS,

            'Emp. Adm. Part. - Energia Elétrica':
                Industry.EAP_ELETRICITY,

            'Emp. Adm. Part. - Telecomunicações':
                Industry.EAP_TELECOMMUNICATIONS,

            'Emp. Adm. Part. - Serviços Transporte e Logística':
                Industry.EAP_TRANSPORT_AND_LOGISTICS_SERVICES,

            'Emp. Adm. Part. - Comunicação e Informática':
                Industry.EAP_COMMUNICATION_AND_INFORMATION_TECHNOLOGY,

            'Emp. Adm. Part. - Saneamento, Serv. Água e Gás':
                Industry.EAP_SANITATION_WATER_AND_GAS_SERVICES,

            'Emp. Adm. Part. - Serviços médicos':
                Industry.EAP_MEDICAL_SERVICES,

            'Emp. Adm. Part. - Hospedagem e Turismo':
                Industry.EAP_HOSTING_AND_TOURISM,

            'Emp. Adm. Part. - Comércio (Atacado e Varejo)':
                Industry.EAP_WHOLESAIL_AND_RETAIL_COMMERCE,

            'Emp. Adm. Part. - Comércio Exterior':
                Industry.EAP_FOREIGN_COMMERCE,

            'Emp. Adm. Part. - Agricultura (Açúcar, Álcool e Cana)':
                Industry.EAP_AGRICULTURE,

            'Emp. Adm. Part. - Alimentos':
                Industry.EAP_FOOD,

            'Emp. Adm. Part. - Cooperativas':
                Industry.EAP_COOPERATIVES,

            'Emp. Adm. Part. - Bancos':
                Industry.EAP_BANKS,

            'Emp. Adm. Part. - Seguradoras e Corretoras':
                Industry.EAP_INSURANCE_AND_BROKERAGE_COMPANIES,

            'Emp. Adm. Part. - Arrendamento Mercantil':
                Industry.EAP_LEASING,

            'Emp. Adm. Part. - Previdência Privada':
                Industry.EAP_PRIVATE_PENSION,

            'Emp. Adm. Part. - Intermediação Financeira':
                Industry.EAP_FINANCIAL_INTERMEDIATION,

            'Emp. Adm. Part. - Factoring':
                Industry.EAP_FACTORING,

            'Emp. Adm. Part. - Crédito Imobiliário':
                Industry.EAP_REAL_ESTATE_CREDIT,

            'Emp. Adm. Part. - Reflorestamento':
                Industry.EAP_REFORESTATION,

            'Emp. Adm. Part. - Pesca':
                Industry.EAP_FISHING,

            'Emp. Adm. Part. - Embalagens':
                Industry.EAP_PACKAGING,

            'Emp. Adm. Part. - Educação':
                Industry.EAP_EDUCATION,

            'Emp. Adm. Part. - Securitização de Recebíveis':
                Industry.EAP_SECURITIZATION_OF_RECEIVABLES,

            'Emp. Adm. Part. - Brinquedos e Lazer':
                Industry.EAP_TOYS_AND_RECREATIONAL,

            'Emp. Adm. Part.-Bolsas de Valores/Mercadorias e Futuros':
                Industry.EAP_STOCK_EXCHANGES,

            'Emp. Adm. Part. - Sem Setor Principal':
                Industry.EAP_NO_CORE_BUSINESS,

            # Old descriptions
            'Serviços Diversos':
                Industry.MISCELLANEOUS_SERVICES,

            'Emp. Adm. Participações':
                Industry.EAP,

            'Outras Atividades Industriais':
                Industry.OTHER_INDUSTRIAL_ACTIVITIES,

            'Serviços em Geral':
                Industry.GENERAL_SERVICES,
        }

    @classmethod
    def make_controlling_interest(cls, value: str) -> ControllingInterest:
        return cls.controlling_interests()[value]

    @classmethod
    def make_issuer_status(cls, value: str) -> IssuerStatus:
        return cls.issuer_statuses()[value]

    @classmethod
    def make_registration_category(cls, value: str) -> RegistrationCategory:
        return cls.registration_categories()[value]

    @classmethod
    def make_registration_status(cls, value: str) -> RegistrationStatus:
        return cls.registration_statuses()[value]

    @classmethod
    def make_industry(cls, value: str) -> Industry:
        return cls.industries()[value]

    def read(self,
             document_id: int,
             trading_admissions: typing.List[datatypes.TradingAdmission],
             addresses: typing.List[datatypes.Address]
    ) -> datatypes.IssuerCompany:

        batch = self.read_expected_batch(document_id)
        row   = batch.rows[0]

        return datatypes.IssuerCompany(
            corporate_name                    = row.required('Nome_Empresarial',                  str),
            corporate_name_last_changed       = row.optional('Data_Nome_Empresarial',             utils.date_from_string),
            previous_corporate_name           = row.optional('Nome_Empresarial_Anterior',         str, allow_empty_string=False),
            establishment_date                = row.required('Data_Constituicao',                 utils.date_from_string),
            cnpj                              = row.required('CNPJ_Companhia',                    datatypes.CNPJ.from_zfilled_with_separators),
            cvm_code                          = row.required('Codigo_CVM',                        utils.lzstrip),
            cvm_registration_date             = row.required('Data_Registro_CVM',                 utils.date_from_string),
            cvm_registration_category         = row.required('Categoria_Registro_CVM',            self.make_registration_category),
            cvm_registration_category_started = row.required('Data_Categoria_Registro_CVM',       utils.date_from_string),
            cvm_registration_status           = row.required('Situacao_Registro_CVM',             self.make_registration_status),
            cvm_registration_status_started   = row.required('Data_Situacao_Registro_CVM',        utils.date_from_string),
            home_country                      = self.read_country(row, 'Pais_Origem'),
            securities_custody_country        = self.read_country(row, 'Pais_Custodia_Valores_Mobiliarios'),
<<<<<<< HEAD
            trading_admissions                = trading_admissions,
            industry                          = row.required('Setor_Atividade',                   datatypes.Industry),
            issuer_status                     = row.required('Situacao_Emissor',                  datatypes.IssuerStatus),
=======
            trading_admissions                = tuple(iter(trading_admissions)),
            industry                          = row.required('Setor_Atividade',                   self.make_industry),
            issuer_status                     = row.required('Situacao_Emissor',                  self.make_issuer_status),
>>>>>>> 33044b2a
            issuer_status_started             = row.required('Data_Situacao_Emissor',             utils.date_from_string),
            controlling_interest              = row.required('Especie_Controle_Acionario',        self.make_controlling_interest),
            controlling_interest_last_changed = row.optional('Data_Especie_Controle_Acionario',   utils.date_from_string),
            fiscal_year_end_day               = row.required('Dia_Encerramento_Exercicio_Social', int),
            fiscal_year_end_month             = row.required('Mes_Encerramento_Exercicio_Social', int),
            fiscal_year_last_changed          = row.optional('Data_Alteracao_Exercicio_Social',   utils.date_from_string),
            webpage                           = row.optional('Pagina_Web',                        str),
            communication_channels            = [],  # TODO
            addresses                         = addresses,
            contact                           = None # TODO
        )

class SecurityReader(CommonReader):
    """'fca_cia_aberta_valor_mobiliario_YYYY.csv'"""

    @staticmethod
    @functools.lru_cache
    def security_types() -> typing.Dict[str, SecurityType]:
        return {
            'Ações Ordinárias':                                  SecurityType.STOCK,
            'Debêntures':                                        SecurityType.DEBENTURE,
            'Debêntures Conversíveis':                           SecurityType.CONVERTIBLE_DEBENTURE,
            'Bônus de Subscrição':                               SecurityType.SUBCRIPTION_BONUS,
            'Nota Comercial':                                    SecurityType.PROMISSORY_NOTE,
            'Contrato de Investimento Coletivo':                 SecurityType.COLLECTIVE_INVESTMENT_CONTRACT,
            'Certificados de Depósito de Valores Mobiliários':   SecurityType.SECURITIES_DEPOSITORY_RECEIPT,
            'Certificados de depósito de valores mobiliários':   SecurityType.SECURITIES_DEPOSITORY_RECEIPT,
            'Certificados de Recebíveis Imobiliários':           SecurityType.REAL_ESTATE_RECEIVABLE_CERTIFICATE,
            'Certificado de Recebíveis do Agronegócio':          SecurityType.AGRIBUSINESS_RECEIVABLE_CERTIFICATE,
            'Título de Investimento Coletivo':                   SecurityType.COLLECTIVE_INVESTMENT_BOND,
            'Letras Financeiras':                                SecurityType.FINANCIAL_BILLS,
            'Valor Mobiliário Não Registrado':                   SecurityType.UNREGISTERED_SECURITY,
            'Units':                                             SecurityType.UNITS,
            'Ações Preferenciais':                               SecurityType.PREFERRED_SHARES,
        }

    
    @staticmethod
    @functools.lru_cache
    def market_types() -> typing.Dict[str, MarketType]:
        return {
            'Balcão Não-Organizado': MarketType.NON_ORGANIZED_OTC,
            'Balcão Organizado':     MarketType.ORGANIZED_OTC,
            'Bolsa':                 MarketType.STOCK_EXCHANGE,
        }
    
    @staticmethod
    @functools.lru_cache
    def market_segments() -> typing.Dict[str, MarketSegment]:
        return {
            'Novo Mercado':                      MarketSegment.NEW_MARKET,
            'Nível 1 de Governança Corporativa': MarketSegment.CORPORATE_GOVERNANCE_L1,
            'Nível 2 de Governança Corporativa': MarketSegment.CORPORATE_GOVERNANCE_L2,
            'Bovespa Mais':                      MarketSegment.BOVESPA_PLUS,
            'Bovespa Mais N2':                   MarketSegment.BOVESPA_PLUS_L2,
        }

    @staticmethod
    @functools.lru_cache
    def preferred_share_types() -> typing.Dict[str, PreferredShareType]:
        return {
            'Preferencial Classe A': PreferredShareType.PNA,
            'Preferencial Classe B': PreferredShareType.PNB,
            'Preferencial Classe C': PreferredShareType.PNC,
            'Preferencial Classe U': PreferredShareType.PNU,
        }

    @classmethod
    def make_security_type(cls, value: str) -> SecurityType:
        return cls.security_types()[value]

    @classmethod
    def make_market_type(cls, value: str) -> MarketType:
        return cls.market_types()[value]

    @classmethod
    def make_market_segment(cls, value: str) -> MarketSegment:
        return cls.market_segments()[value]

    @classmethod
    def make_preferred_share_type(cls, value: str) -> PreferredShareType:
        return cls.preferred_share_types()[value]

    @classmethod
    def read_security(cls, row: CSVRow) -> datatypes.Security:
        return datatypes.Security(
            type                          = row.required('Valor_Mobiliario',              cls.make_security_type),
            market_type                   = row.required('Mercado',                       cls.make_market_type),
            market_managing_entity_symbol = row.required('Sigla_Entidade_Administradora', str),
            market_managing_entity_name   = row.required('Entidade_Administradora',       str),
            preferred_share_type          = row.optional('Classe_Acao_Preferencial',      cls.make_preferred_share_type, allow_empty_string=False),
            bdr_unit_composition          = row.optional('Composicao_BDR_Unit',           str),
            trading_symbol                = row.optional('Codigo_Negociacao',             str),
            trading_started               = row.optional('Data_Inicio_Negociacao',        utils.date_from_string),
            trading_ended                 = row.optional('Data_Fim_Negociacao',           utils.date_from_string),
            market_segment                = row.optional('Segmento',                      cls.make_market_segment, allow_empty_string=False),
            listing_started               = row.optional('Data_Inicio_Listagem',          utils.date_from_string),
            listing_ended                 = row.optional('Data_Fim_Listagem',             utils.date_from_string)
        )

    def read(self, document_id: int) -> typing.List[datatypes.Security]:
        batch      = self.read_expected_batch(document_id)
        securities = self.read_many(batch, self.read_security)

        return securities

class AuditorReader(CommonReader):
    """'fca_cia_aberta_auditor_YYYY.csv'"""

    @classmethod
    def read_auditor(cls, row: CSVRow) -> datatypes.Auditor:
        tax_id_str = row.required('CPF_CNPJ_Auditor', str)

        try:
            tax_id = datatypes.CNPJ.from_zfilled_with_separators(tax_id_str)
        except datatypes.InvalidTaxID:
            try:
                tax_id = datatypes.CPF.from_zfilled_with_separators(tax_id_str)
            except datatypes.InvalidTaxID as exc:
                raise exc from None

        return datatypes.Auditor(
            name                                = row.required('Auditor',                                 str),
            tax_id                              = tax_id,
            cvm_code                            = row.required('Codigo_CVM_Auditor',                      utils.lzstrip),
            activity_started                    = row.required('Data_Inicio_Atuacao_Auditor',             utils.date_from_string),
            activity_ended                      = row.optional('Data_Fim_Atuacao_Auditor',                utils.date_from_string),
            technical_manager_name              = row.required('Responsavel_Tecnico',                     str),
            technical_manager_cpf               = row.required('CPF_Responsavel_Tecnico',                 datatypes.CPF.from_zfilled_with_separators),
            technical_manager_activity_started  = row.required('Data_Inicio_Atuacao_Responsavel_Tecnico', utils.date_from_string),
            technical_manager_activity_ended    = row.optional('Data_Fim_Atuacao_Responsavel_Tecnico',    utils.date_from_string),
        )

    def read(self, document_id: int) -> typing.List[datatypes.Auditor]:
        batch    = self.read_expected_batch(document_id)
        auditors = self.read_many(batch, self.read_auditor)

        return auditors

class BookkeepingAgentReader(CommonReader):
    """'fca_cia_aberta_escriturador_YYYY.csv'"""

    @classmethod
    def read_bookkeeping_agent(cls, row: CSVRow) -> datatypes.BookkeepingAgent:
        return datatypes.BookkeepingAgent(
            name             = row.required('Escriturador',      str),
            cnpj             = row.required('CNPJ_Escriturador', datatypes.CNPJ.from_zfilled_with_separators),
            address          = cls.read_address(row),
            contact          = cls.read_contact(row),
            activity_started = row.optional('Data_Inicio_Atuacao', utils.date_from_string),
            activity_ended   = row.optional('Data_Fim_Atuacao',    utils.date_from_string)
        )

    def read(self, document_id: int) -> typing.List[datatypes.BookkeepingAgent]:
        batch              = self.read_expected_batch(document_id)
        bookkeeping_agents = self.read_many(batch, self.read_bookkeeping_agent)

        return bookkeeping_agents

class InvestorRelationsDepartmentReader(CommonReader):
    """'fca_cia_aberta_dri_YYYY.csv'"""

    @staticmethod
    @functools.lru_cache
    def officer_types() -> typing.Dict[str, InvestorRelationsOfficerType]:
        return {
            'Diretor de Relações com Investidores':              InvestorRelationsOfficerType.INVESTOR_RELATIONS_OFFICER,
            'Liquidante':                                        InvestorRelationsOfficerType.LIQUIDATOR,
            'Administrador Judicial':                            InvestorRelationsOfficerType.JUDICIAL_ADMINISTRATOR,
            'Gestor Judicial':                                   InvestorRelationsOfficerType.TRUSTEE,
            'Síndico':                                           InvestorRelationsOfficerType.SYNDIC,
            'Representante Legal (para emissores estrangeiros)': InvestorRelationsOfficerType.LEGAL_REPRESENTATIVE,
            'Interventor':                                       InvestorRelationsOfficerType.INTERVENTOR,
            'Administrador Especial Temporário':                 InvestorRelationsOfficerType.SPECIAL_TEMP_ADMINISTRATOR,
            'Cargo Vago':                                        InvestorRelationsOfficerType.VACANT_POSITION,
        }

    @classmethod
    def make_officer_type(cls, value: str) -> InvestorRelationsOfficerType:
        return cls.officer_types()[value]

    @classmethod
    def read_investor_relations_officer(cls, row: CSVRow) -> datatypes.InvestorRelationsOfficer:
        return datatypes.InvestorRelationsOfficer(
            type             = row.required('Tipo_Responsavel', cls.make_officer_type),
            name             = row.required('Responsavel',      str),
            cpf              = row.required('CPF_Responsavel',  datatypes.CPF.from_zfilled_with_separators),
            address          = cls.read_address(row),
            contact          = cls.read_contact(row),
            activity_started = row.required('Data_Inicio_Atuacao', utils.date_from_string),
            activity_ended   = row.optional('Data_Fim_Atuacao',    utils.date_from_string)
        )

    def read(self, document_id: int) -> typing.List[datatypes.InvestorRelationsOfficer]:
        batch = self.read_expected_batch(document_id)
        ird   = self.read_many(batch, self.read_investor_relations_officer)

        return ird

class ShareholderDepartmentReader(CommonReader):
    """'fca_cia_aberta_departamento_acionistas_YYYY.csv'"""

    @classmethod
    def read_shareholder_dept_person(cls, row: CSVRow) -> datatypes.ShareholderDepartmentPerson:
        return datatypes.ShareholderDepartmentPerson(
            name             = row.required('Contato', str),
            address          = cls.read_address(row),
            contact          = cls.read_contact(row),
            activity_started = row.optional('Data_Inicio_Contato', utils.date_from_string),
            activity_ended   = row.optional('Data_Fim_Contato',    utils.date_from_string)
        )
    
    def read(self, document_id: int) -> typing.List[datatypes.ShareholderDepartmentPerson]:
        batch            = self.read_expected_batch(document_id)
        shareholder_dept = self.read_many(batch, self.read_shareholder_dept_person)

        return shareholder_dept

def fca_reader(archive: zipfile.ZipFile) -> typing.Generator[datatypes.FCA, None, None]:
    namelist = _MemberNameList(iter(archive.namelist()))

    with contextlib.ExitStack() as stack:
        def open_on_stack(filename: str):
            member = archive.open(filename, mode='r')
            stream = io.TextIOWrapper(member, encoding='iso-8859-1')
            
            return stack.enter_context(stream)

        head_reader              = RegularDocumentHeadReader        (open_on_stack(namelist.head_filename))
        address_reader           = AddressReader                    (open_on_stack(namelist.address_filename))
        trading_admission_reader = TradingAdmissionReader           (open_on_stack(namelist.foreign_country_filename))
        issuer_company_reader    = IssuerCompanyReader              (open_on_stack(namelist.general_filename))
        security_reader          = SecurityReader                   (open_on_stack(namelist.securities_filename))
        auditor_reader           = AuditorReader                    (open_on_stack(namelist.auditor_filename))
        bookkeeping_agent_reader = BookkeepingAgentReader           (open_on_stack(namelist.bookkeeper_filename))
        ird_reader               = InvestorRelationsDepartmentReader(open_on_stack(namelist.investor_relations_department_filename))
        shareholder_dept_reader  = ShareholderDepartmentReader      (open_on_stack(namelist.shareholder_department_filename))

        while True:
            try:
                head = head_reader.read()
            except StopIteration:
                break

            try:
                addresses = address_reader.read(head.id)
            except (UnexpectedBatch, StopIteration):
                addresses = []
            except exceptions.BadDocument as exc:
                print('Error while reading addresses:', exc)
                addresses = []

            try:
                trading_admissions = trading_admission_reader.read(head.id)
            except (UnexpectedBatch, StopIteration):
                trading_admissions = []
            except exceptions.BadDocument as exc:
                print('Error while reading trading admissions:', exc)
                trading_admissions = []

            try:
                issuer_company = issuer_company_reader.read(head.id, trading_admissions, addresses)
            except (UnexpectedBatch, StopIteration):
                issuer_company = None
            except exceptions.BadDocument as exc:
                print('Error while reading issuer company:', exc)
                issuer_company = None

            try:
                securities = security_reader.read(head.id)
            except (UnexpectedBatch, StopIteration):
                securities = []
            except exceptions.BadDocument as exc:
                print('Error while reading securities:', exc)
                securities = []

            try:
                auditors = auditor_reader.read(head.id)
            except (UnexpectedBatch, StopIteration):
                auditors = []
            except exceptions.BadDocument as exc:
                print('Error while reading auditors:', exc)
                auditors = []

            try:
                bookkeeping_agents = bookkeeping_agent_reader.read(head.id)
            except (UnexpectedBatch, StopIteration):
                bookkeeping_agents = []
            except exceptions.BadDocument as exc:
                print('Error while reading bookkeeping agents:', exc)
                bookkeeping_agents = []
            
            try:
                ird = ird_reader.read(head.id)
            except (UnexpectedBatch, StopIteration):
                ird = []
            except exceptions.BadDocument as exc:
                print('Error while reading IRD:', exc)
                ird = []

            try:
                shareholder_dept = shareholder_dept_reader.read(head.id)
            except (UnexpectedBatch, StopIteration):
                shareholder_dept = []
            except exceptions.BadDocument as exc:
                print('Error while reading shareholder department:', exc)
                shareholder_dept = []

            yield datatypes.FCA(
                cnpj                          = head.cnpj,
                reference_date                = head.reference_date,
                version                       = head.version,
                company_name                  = head.company_name,
                cvm_code                      = head.cvm_code,
                type                          = head.type,
                id                            = head.id,
                receipt_date                  = head.receipt_date,
                url                           = head.url,
                issuer_company                = issuer_company,
                securities                    = securities,
                auditors                      = auditors,
                bookkeeping_agents            = bookkeeping_agents,
                investor_relations_department = ird,
                shareholder_department        = shareholder_dept
            )

class FCAFile(zipfile.ZipFile):
    """Class for reading `FCA` objects from an FCA file."""

    def __init__(self, file: typing.Union[os.PathLike, typing.IO[bytes]]) -> None:
        """Opens the FCA file in read mode."""

        super().__init__(file, mode='r')

        self._reader = fca_reader(archive=self)

    def __iter__(self) -> FCAFile:
        return self

    def __next__(self) -> datatypes.FCA:
        return next(self._reader)<|MERGE_RESOLUTION|>--- conflicted
+++ resolved
@@ -808,15 +808,9 @@
             cvm_registration_status_started   = row.required('Data_Situacao_Registro_CVM',        utils.date_from_string),
             home_country                      = self.read_country(row, 'Pais_Origem'),
             securities_custody_country        = self.read_country(row, 'Pais_Custodia_Valores_Mobiliarios'),
-<<<<<<< HEAD
             trading_admissions                = trading_admissions,
-            industry                          = row.required('Setor_Atividade',                   datatypes.Industry),
-            issuer_status                     = row.required('Situacao_Emissor',                  datatypes.IssuerStatus),
-=======
-            trading_admissions                = tuple(iter(trading_admissions)),
             industry                          = row.required('Setor_Atividade',                   self.make_industry),
             issuer_status                     = row.required('Situacao_Emissor',                  self.make_issuer_status),
->>>>>>> 33044b2a
             issuer_status_started             = row.required('Data_Situacao_Emissor',             utils.date_from_string),
             controlling_interest              = row.required('Especie_Controle_Acionario',        self.make_controlling_interest),
             controlling_interest_last_changed = row.optional('Data_Especie_Controle_Acionario',   utils.date_from_string),
