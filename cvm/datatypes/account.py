--- conflicted
+++ resolved
@@ -4,18 +4,15 @@
 import typing
 from cvm import datatypes
 
-<<<<<<< HEAD
 __all__ = [
     'Account',
-    'AccountTuple'
+    'AccountTuple',
+    'DMPLAccount',
+    'DMPLAccountTuple'
 ]
 
-@dataclasses.dataclass(init=True, frozen=True)
-class Account:
-=======
 @dataclasses.dataclass(init=True)
 class BaseAccount:
->>>>>>> f3f64277
     code: str
     name: str
     is_fixed: bool
